--- conflicted
+++ resolved
@@ -23,12 +23,8 @@
   attachTitle: false,
   attachURL: false,
   language: 'system',
-<<<<<<< HEAD
-  interactionMode: 'dblclick',
+  interactionMode: 'click',
   isClipboardAccumulatorEnabled: false
-=======
-  interactionMode: 'click'
->>>>>>> 448c5ad6
 };
 
 export function getSystemLanguage(): 'system' | 'en' | 'zh' {
