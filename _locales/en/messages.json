--- conflicted
+++ resolved
@@ -102,7 +102,6 @@
   "copied": {
     "message": "Copied!"
   },
-<<<<<<< HEAD
   "tableOutputFormat": {
     "message": "Table Copy Format:",
     "description": "Table output format label"
@@ -110,7 +109,7 @@
   "csv": {
     "message": "CSV",
     "description": "CSV format option"
-=======
+  },
   "promptManager": {
     "message": "Prompt Manager"
   },
@@ -146,6 +145,5 @@
   "appended": {
     "message": "Appended!",
     "description": "Appended confirmation text"
->>>>>>> 4f1065af
   }
 }