{
  "appName": {
    "message": "AI Copilot – MagicCopy",
    "description": "Extension name"
  },
  "appDescription": {
    "message": "A browser extension to copy web page content as AI-friendly format.",
    "description": "Extension description"
  },
  "copy": {
    "message": "Copy",
    "description": "Copy button text"
  },
  "copied": {
    "message": "Copied!",
    "description": "Copied confirmation text"
  },
  "outputFormat": {
    "message": "Output Format:",
    "description": "Output format label"
  },
  "markdown": {
    "message": "Markdown",
    "description": "Markdown format option"
  },
  "plaintext": {
    "message": "Plain Text",
    "description": "Plain text format option"
  },
  "additionalInfo": {
    "message": "Additional Info:",
    "description": "Additional info section label"
  },
  "attachTitle": {
    "message": "Attach page title",
    "description": "Attach title checkbox label"
  },
  "attachURL": {
    "message": "Attach source URL",
    "description": "Attach URL checkbox label"
  },
  "language": {
    "message": "Language:",
    "description": "Language selection label"
  },
  "system": {
    "message": "System",
    "description": "System language option"
  },
  "english": {
    "message": "English",
    "description": "English language option"
  },
  "chinese": {
    "message": "中文",
    "description": "Chinese language option"
  },
  "feedback": {
    "message": "Feedback & Suggestions",
    "description": "Feedback link text"
  },
  "source": {
    "message": "Source",
    "description": "Source prefix for copied content"
  },
  "enableMagicCopy": {
    "message": "Enable Magic Copy:",
    "description": "Label for the master switch to enable/disable the feature"
  },
  "enableFeature": {
    "message": "Enable Feature",
    "description": "Label for the feature switch"
  },
  "interactionMode": {
    "message": "Interaction Mode:",
    "description": "Label for interaction mode setting"
  },
  "singleClick": {
    "message": "Single-Click",
    "description": "Option for single-click interaction"
  },
  "doubleClick": {
    "message": "Double-Click",
    "description": "Option for double-click interaction"
  },
  "enableHoverTrigger": {
    "message": "Enable Hover Trigger",
    "description": "Label for the hover trigger switch"
  },
  "convertButton": {
    "message": "Convert to AI-Friendly Format"
  },
  "convertPage": {
    "message": "Convert Page to AI-Friendly Format"
  },
  "devtoolsPanelTitle": {
    "message": "Structural JSON"
  },
  "devtoolsCopyButton": {
    "message": "Copy"
  },
  "copied": {
    "message": "Copied!"
  },
<<<<<<< HEAD
  "promptManager": {
    "message": "Prompt Manager"
  },
  "addPrompt": {
    "message": "Add New Prompt"
  },
  "promptEditor": {
    "message": "Prompt Editor"
  },
  "promptTitle": {
    "message": "Title"
  },
  "promptTemplate": {
    "message": "Template"
  },
  "promptTemplateHint": {
    "message": "Use {content} as a placeholder for the copied text."
  },
  "save": {
    "message": "Save"
  },
  "cancel": {
    "message": "Cancel"
=======
  "clipboardAccumulator": {
    "message": "Clipboard Accumulator:",
    "description": "Label for the clipboard accumulator section"
  },
  "enableClipboardAccumulator": {
    "message": "Enable Accumulator",
    "description": "Label for the switch to enable the clipboard accumulator"
  },
  "appended": {
    "message": "Appended!",
    "description": "Appended confirmation text"
>>>>>>> ec64207a
  }
}<|MERGE_RESOLUTION|>--- conflicted
+++ resolved
@@ -102,7 +102,6 @@
   "copied": {
     "message": "Copied!"
   },
-<<<<<<< HEAD
   "promptManager": {
     "message": "Prompt Manager"
   },
@@ -126,7 +125,7 @@
   },
   "cancel": {
     "message": "Cancel"
-=======
+  },
   "clipboardAccumulator": {
     "message": "Clipboard Accumulator:",
     "description": "Label for the clipboard accumulator section"
@@ -138,6 +137,5 @@
   "appended": {
     "message": "Appended!",
     "description": "Appended confirmation text"
->>>>>>> ec64207a
   }
 }