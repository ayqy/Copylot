--- conflicted
+++ resolved
@@ -17,11 +17,8 @@
   attachURL: boolean;
   language: 'system' | 'en' | 'zh';
   interactionMode: 'click' | 'dblclick';
-<<<<<<< HEAD
   userPrompts: Prompt[];
-=======
   isClipboardAccumulatorEnabled: boolean;
->>>>>>> ec64207a
 }
 
 export const SETTINGS_KEY = 'copilot_settings';
@@ -33,13 +30,10 @@
   attachTitle: false,
   attachURL: false,
   language: 'system',
-<<<<<<< HEAD
   interactionMode: 'dblclick',
   userPrompts: []
-=======
   interactionMode: 'click',
-  isClipboardAccumulatorEnabled: false
->>>>>>> ec64207a
+  isClipboardAccumulatorEnabled: false,
 };
 
 export function getSystemLanguage(): 'system' | 'en' | 'zh' {
