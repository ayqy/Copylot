// For debugging: force a specific UI language, e.g., 'en', 'zh'
// Leave empty to use the browser's default language
export const FORCE_UI_LANGUAGE = '';

// Settings manager functionality
export interface Prompt {
  id: string;
  title: string;
  template: string;
}

export interface Settings {
  isMagicCopyEnabled: boolean;
  isHoverMagicCopyEnabled: boolean;
  outputFormat: 'markdown' | 'plaintext';
  tableOutputFormat: 'markdown' | 'csv'; // Added for table format
  attachTitle: boolean;
  attachURL: boolean;
  language: 'system' | 'en' | 'zh';
  interactionMode: 'click' | 'dblclick';
  userPrompts: Prompt[];
  isClipboardAccumulatorEnabled: boolean;
}

export const SETTINGS_KEY = 'copilot_settings';

export const DEFAULT_SETTINGS: Settings = {
<<<<<<< HEAD
  isMagicCopyEnabled: true,
  isHoverMagicCopyEnabled: false,
=======
  isMagicCopyEnabled: true, // Added this line
  isHoverMagicCopyEnabled: true,
>>>>>>> 4f1065af
  outputFormat: 'markdown',
  tableOutputFormat: 'markdown', // Default table format
  attachTitle: false,
  attachURL: false,
  language: 'system',
  interactionMode: 'dblclick',
  userPrompts: []
  interactionMode: 'click',
  isClipboardAccumulatorEnabled: false,
};

export function getSystemLanguage(): 'system' | 'en' | 'zh' {
  try {
    // Ensure chrome and chrome.i18n are available
    if (typeof chrome !== 'undefined' && chrome.i18n && chrome.i18n.getUILanguage) {
      const uiLanguage = chrome.i18n.getUILanguage();
      if (uiLanguage.startsWith('zh')) {
        return 'zh';
      }
      return 'en';
    }
    // Fallback if chrome.i18n is not available (e.g., in a non-extension context or during tests)
    console.warn('chrome.i18n.getUILanguage is not available, defaulting to English.');
    return 'en';
  } catch (error) {
    console.error('Error detecting system language:', error);
    return 'en'; // Default to English on error
  }
}

export async function getSettings(): Promise<Settings> {
  try {
    // Ensure chrome and chrome.storage are available
    if (typeof chrome !== 'undefined' && chrome.storage && chrome.storage.local) {
      const result = await chrome.storage.local.get(SETTINGS_KEY);
      const storedSettings = result[SETTINGS_KEY];

      const currentLanguage = getSystemLanguage(); // Get resolved system language

      if (!storedSettings) {
        // If no settings are stored, initialize with defaults including detected system language
        const defaultWithLanguage: Settings = {
          ...DEFAULT_SETTINGS,
          language: currentLanguage // Initialize with resolved system language
        };
        await chrome.storage.local.set({ [SETTINGS_KEY]: defaultWithLanguage });
        return defaultWithLanguage;
      }

      // Merge stored settings with defaults to ensure all keys are present
      const mergedSettings: Settings = {
        ...DEFAULT_SETTINGS,
        ...storedSettings
      };

      // If language is 'system' or was not resolved properly before, resolve it now
      if (mergedSettings.language === 'system') {
        mergedSettings.language = currentLanguage;
      }

      return mergedSettings;
    }
    // Fallback if chrome.storage is not available
    console.warn('chrome.storage.local is not available, returning default settings.');
    return {
      ...DEFAULT_SETTINGS,
      language: getSystemLanguage() // Use resolved system language
    };
  } catch (error) {
    console.error('Error getting settings:', error);
    // Fallback to default settings with system language on error
    return {
      ...DEFAULT_SETTINGS,
      language: getSystemLanguage() // Use resolved system language
    };
  }
}

export async function saveSettings(settings: Partial<Settings>): Promise<void> {
  try {
    if (typeof chrome !== 'undefined' && chrome.storage && chrome.storage.local) {
      // Get current settings first
      const currentSettings = await getSettings();
      // Merge with new settings
      const mergedSettings = { ...currentSettings, ...settings };

      await chrome.storage.local.set({ [SETTINGS_KEY]: mergedSettings });
      console.debug('Settings saved:', mergedSettings);
    } else {
      console.warn('chrome.storage.local is not available, settings not saved.');
    }
  } catch (error) {
    console.error('Error saving settings:', error);
    // Optionally re-throw or handle
  }
}<|MERGE_RESOLUTION|>--- conflicted
+++ resolved
@@ -25,13 +25,8 @@
 export const SETTINGS_KEY = 'copilot_settings';
 
 export const DEFAULT_SETTINGS: Settings = {
-<<<<<<< HEAD
-  isMagicCopyEnabled: true,
-  isHoverMagicCopyEnabled: false,
-=======
   isMagicCopyEnabled: true, // Added this line
   isHoverMagicCopyEnabled: true,
->>>>>>> 4f1065af
   outputFormat: 'markdown',
   tableOutputFormat: 'markdown', // Default table format
   attachTitle: false,
