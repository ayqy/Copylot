--- conflicted
+++ resolved
@@ -6,11 +6,8 @@
 
 - 🎯 **Smart Content Detection**: Automatically identifies viable content blocks on web pages.
 - 📝 **Multiple Output Formats**: Copy content as clean Markdown or plain text.
-<<<<<<< HEAD
 - ✨ **Professional Code Block Cleaning**: Automatically removes line numbers, prompts, and other "clutter" from copied code blocks, delivering clean, runnable code.
-=======
 - 🔄 **Customizable Prompts**: Create, manage, and use your own prompts to format copied text for AI models.
->>>>>>> ffac1da4
 - 🖱️ **Flexible Interaction Modes**: Activate by single-click or double-click, configurable via settings.
 - ✨ **Hover-to-Copy for Media**: Instantly copy images, videos, and other media elements just by hovering over them.
 - 🌐 **Full Page Conversion**: Convert the entire page content with a single click from the context menu.
