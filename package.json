--- conflicted
+++ resolved
@@ -20,11 +20,8 @@
   },
   "dependencies": {
     "turndown": "^7.1.2",
-<<<<<<< HEAD
-    "uuid": "^11.1.0"
-=======
+    "uuid": "^11.1.0",
     "undici": "^7.11.0"
->>>>>>> ec64207a
   },
   "devDependencies": {
     "@types/chrome": "^0.0.268",
